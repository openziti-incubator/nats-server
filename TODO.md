
# General

- [ ] Remove reliance on `ps`
- [X] Syslog support
- [ ] SSL/TLS support
- [ ] nats-top equivalent, utils
- [ ] Pedantic state
- [X] Daemon mode? Won't fix
- [ ] Connz report routes
- [ ] Info updates contain other implicit route servers
- [X] Docker
- [ ] brew, apt-get, rpm, chocately (windows)
- [ ] Dynamic socket buffer sizes
- [ ] Switch to 1.3 and use maps vs hashmaps
- [ ] Buffer pools?
- [ ] Add ability to reload config on signal
- [ ] NewSource on Rand do lower lock contention on QueueSubs
<<<<<<< HEAD
- [ ] Add ENV support to dconf
- [ ] Modify cluster support for single message across routes between pub/sub and d-queue
- [ ] Client support for language and version
=======
- [ ] Place version in varz?
>>>>>>> 4cd07c7b
<|MERGE_RESOLUTION|>--- conflicted
+++ resolved
@@ -16,10 +16,7 @@
 - [ ] Buffer pools?
 - [ ] Add ability to reload config on signal
 - [ ] NewSource on Rand do lower lock contention on QueueSubs
-<<<<<<< HEAD
 - [ ] Add ENV support to dconf
 - [ ] Modify cluster support for single message across routes between pub/sub and d-queue
 - [ ] Client support for language and version
-=======
-- [ ] Place version in varz?
->>>>>>> 4cd07c7b
+- [ ] Place version in varz?